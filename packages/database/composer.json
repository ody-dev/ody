{
  "name": "ody/database",
  "description": "Database package for ody API framework",
  "minimum-stability": "stable",
  "license": "MIT",
  "authors": [
    {
      "name": "Ilyas Deckers",
      "email": "deckersilyas@gmail.com"
    }
  ],
  "require": {
    "php": ">=8.3",
    "ext-pdo": "*",
<<<<<<< HEAD
    "ext-swoole": "^5.1 || ^6.0",
=======
    "ext-swoole": "^6.0",
    "illuminate/database": "^11.43",
    "allsilaevex/swoole-connection-pool": "^v0.5.1",
>>>>>>> c1e58e66
    "psr/log": "^3.0"
  },
  "suggest": {
    "illuminate/database": "Required for using Eloquent ORM (^11.43)",
    "doctrine/orm": "Required for using Doctrine ORM (^3.0)",
    "doctrine/dbal": "Required for using Doctrine DBAL (^4.0)"
  },
  "require-dev": {
    "phpunit/phpunit": "^9.6",
    "ramsey/uuid": "^3.7|^4.0"
  },
  "autoload": {
    "psr-4": {
        "Ody\\DB\\": "src/"
    }
  },
  "autoload-dev": {
    "psr-4": {
      "Ody\\DB\\Tests\\": "tests/"
    }
  },
  "scripts": {
    "post-install-cmd": [
      "Ody\\DB\\Installer::promptForProvider"
    ],
    "post-update-cmd": [
      "Ody\\DB\\Installer::promptForProvider"
    ]
  },
  "extra": {
    "providers": [
      "Ody\\Database\\DatabseServiceProvider"
    ]
  }
}<|MERGE_RESOLUTION|>--- conflicted
+++ resolved
@@ -12,19 +12,10 @@
   "require": {
     "php": ">=8.3",
     "ext-pdo": "*",
-<<<<<<< HEAD
-    "ext-swoole": "^5.1 || ^6.0",
-=======
     "ext-swoole": "^6.0",
     "illuminate/database": "^11.43",
     "allsilaevex/swoole-connection-pool": "^v0.5.1",
->>>>>>> c1e58e66
     "psr/log": "^3.0"
-  },
-  "suggest": {
-    "illuminate/database": "Required for using Eloquent ORM (^11.43)",
-    "doctrine/orm": "Required for using Doctrine ORM (^3.0)",
-    "doctrine/dbal": "Required for using Doctrine DBAL (^4.0)"
   },
   "require-dev": {
     "phpunit/phpunit": "^9.6",
@@ -40,14 +31,6 @@
       "Ody\\DB\\Tests\\": "tests/"
     }
   },
-  "scripts": {
-    "post-install-cmd": [
-      "Ody\\DB\\Installer::promptForProvider"
-    ],
-    "post-update-cmd": [
-      "Ody\\DB\\Installer::promptForProvider"
-    ]
-  },
   "extra": {
     "providers": [
       "Ody\\Database\\DatabseServiceProvider"
